// DOM.event.move
//
// 2.0.0
//
// Stephen Band
//
// Triggers 'movestart', 'move' and 'moveend' events after
// mousemoves following a mousedown cross a distance threshold,
// similar to the native 'dragstart', 'drag' and 'dragend' events.
// Move events are throttled to animation frames. Move event objects
// have the properties:
//
// pageX:
// pageY:     Page coordinates of pointer.
// startX:
// startY:    Page coordinates of pointer at movestart.
// distX:
// distY:     Distance the pointer has moved since movestart.
// deltaX:
// deltaY:    Distance the finger has moved since last event.
// velocityX:
// velocityY: Average velocity over last few events.

<<<<<<< HEAD
(function (fn) {
	if (typeof define === 'function' && define.amd) {
		// AMD. Register as an anonymous module.
		define([], fn);
	} else {
		// Browser globals
		fn();
=======

(function (thisModule) {
	if (typeof define === 'function' && define.amd) {
        // AMD. Register as an anonymous module.
        define(['jquery'], thisModule);
    } else if ((typeof module !== "undefined" && module !== null) && module.exports) {
        module.exports = thisModule;
	} else {
		// Browser globals
        thisModule(jQuery);
>>>>>>> 7c9cd0e0
	}
})(function(){
	var assign = Object.assign || window.jQuery && jQuery.extend;

	// Number of pixels a pressed pointer travels before movestart
	// event is fired.
	var threshold = 8;

	// Shim for requestAnimationFrame, falling back to timer. See:
	// see http://paulirish.com/2011/requestanimationframe-for-smart-animating/
	var requestFrame = (function(){
	    	return (
	    		window.requestAnimationFrame ||
	    		window.webkitRequestAnimationFrame ||
	    		window.mozRequestAnimationFrame ||
	    		window.oRequestAnimationFrame ||
	    		window.msRequestAnimationFrame ||
	    		function(fn, element){
	    			return window.setTimeout(function(){
	    				fn();
	    			}, 25);
	    		}
	    	);
	    })();

	var ignoreTags = {
	    	textarea: true,
	    	input: true,
	    	select: true,
	    	button: true
	    };

	var mouseevents = {
	    	move:   'mousemove',
	    	cancel: 'mouseup dragstart',
	    	end:    'mouseup'
	    };

	var touchevents = {
	    	move:   'touchmove',
	    	cancel: 'touchend',
	    	end:    'touchend'
	    };

	var rspaces = /\s+/;


	// DOM Events

	var eventOptions = { bubbles: true, cancelable: true };

	var eventsSymbol = Symbol();

	function createEvent(type) {
		return new CustomEvent(type, eventOptions);
	}

	function getEvents(node) {
		return node[eventsSymbol] || (node[eventsSymbol] = {});
	}

	function on(node, types, fn, data, selector) {
		types = types.split(rspaces);

		var events = getEvents(node);
		var handlers, type;

		function handler(e) { fn(e, data); }

		for (type of types) {
			handlers = events[type] || (events[type] = []);
			handlers.push([fn, handler]);
			node.addEventListener(type, handler);
		}
	}

	function off(node, types, fn, selector) {
		types = types.split(rspaces);

		var events = getEvents(node);
		var type, handlers, i;

		if (!events) { return; }

		for (type of types) {
			handlers = events[type];
			if (!handlers) { continue; }
			i = handlers.length;
			while (i--) {
				if (handlers[i][0] === fn) {
					node.removeEventListener(type, handlers[i][1]);
					handlers.splice(i, 1);
				}
			}
		}
	}

	function trigger(node, type, properties) {
		// Don't cache events. It prevents you from triggering an event of a
		// given type from inside the handler of another event of that type.
		var event = createEvent(type);
		if (properties) { assign(event, properties); }
		node.dispatchEvent(event);
	}


	// Constructors
	
	function Timer(fn){
		var callback = fn,
		    active = false,
		    running = false;
		
		function trigger(time) {
			if (active){
				callback();
				requestFrame(trigger);
				running = true;
				active = false;
			}
			else {
				running = false;
			}
		}
		
		this.kick = function(fn) {
			active = true;
			if (!running) { trigger(); }
		};
		
		this.end = function(fn) {
			var cb = callback;
			
			if (!fn) { return; }
			
			// If the timer is not running, simply call the end callback.
			if (!running) {
				fn();
			}
			// If the timer is running, and has been kicked lately, then
			// queue up the current callback and the end callback, otherwise
			// just the end callback.
			else {
				callback = active ?
					function(){ cb(); fn(); } : 
					fn ;
				
				active = true;
			}
		};
	}


	// Functions

	function noop() {}
	
	function preventDefault(e) {
		e.preventDefault();
	}

	function isIgnoreTag(e) {
		return !!ignoreTags[e.target.tagName.toLowerCase()];
	}

	function isPrimaryButton(e) {
		// Ignore mousedowns on any button other than the left (or primary)
		// mouse button, or when a modifier key is pressed.
		return (e.which === 1 && !e.ctrlKey && !e.altKey);
	}

	function identifiedTouch(touchList, id) {
		var i, l;

		if (touchList.identifiedTouch) {
			return touchList.identifiedTouch(id);
		}
		
		// touchList.identifiedTouch() does not exist in
		// webkit yet… we must do the search ourselves...
		
		i = -1;
		l = touchList.length;
		
		while (++i < l) {
			if (touchList[i].identifier === id) {
				return touchList[i];
			}
		}
	}

	function changedTouch(e, data) {
		var touch = identifiedTouch(e.changedTouches, data.identifier);

		// This isn't the touch you're looking for.
		if (!touch) { return; }

		// Chrome Android (at least) includes touches that have not
		// changed in e.changedTouches. That's a bit annoying. Check
		// that this touch has changed.
		if (touch.pageX === data.pageX && touch.pageY === data.pageY) { return; }

		return touch;
	}


	// Handlers that decide when the first movestart is triggered
	
	function mousedown(e){
		var data;

		// Ignore non-primary buttons
		if (!isPrimaryButton(e)) { return; }

		// Ignore form and interactive elements
		if (isIgnoreTag(e)) { return; }

		on(document, mouseevents.move, mousemove, e);
		on(document, mouseevents.cancel, mouseend, e);
	}

	function mousemove(e, data){
		checkThreshold(e, data, e, removeMouse);
	}

	function mouseend(e, data) {
		removeMouse();
	}

	function removeMouse() {
		off(document, mouseevents.move, mousemove);
		off(document, mouseevents.cancel, mouseend);
	}

	function touchstart(e) {
		// Don't get in the way of interaction with form elements
		if (ignoreTags[ e.target.tagName.toLowerCase() ]) { return; }

		var touch = e.changedTouches[0];

		// iOS live updates the touch objects whereas Android gives us copies.
		// That means we can't trust the touchstart object to stay the same,
		// so we must copy the data. This object acts as a template for
		// movestart, move and moveend event objects.
		var data = {
			target:     touch.target,
			pageX:      touch.pageX,
			pageY:      touch.pageY,
			identifier: touch.identifier,

			// The only way to make handlers individually unbindable is by
			// making them unique.
			touchmove:  function(e, data) { touchmove(e, data); },
			touchend:   function(e, data) { touchend(e, data); }
		};

		on(document, touchevents.move, data.touchmove, data);
		on(document, touchevents.cancel, data.touchend, data);
	}

	function touchmove(e, data) {
		var touch = changedTouch(e, data);
		if (!touch) { return; }
		checkThreshold(e, data, touch, removeTouch);
	}

	function touchend(e, data) {
		var touch = identifiedTouch(e.changedTouches, data.identifier);
		if (!touch) { return; }
		removeTouch(data);
	}

	function removeTouch(data) {
		off(document, touchevents.move, data.touchmove);
		off(document, touchevents.cancel, data.touchend);
	}

	function checkThreshold(e, data, touch, fn) {
		var distX = touch.pageX - data.pageX;
		var distY = touch.pageY - data.pageY;

		// Do nothing if the threshold has not been crossed.
		if ((distX * distX) + (distY * distY) < (threshold * threshold)) { return; }

		triggerStart(e, data, touch, distX, distY, fn);
	}

	function triggerStart(e, data, touch, distX, distY, fn) {
		var touches = e.targetTouches;
		var time = e.timeStamp - data.timeStamp;

		// Create a movestart object with some special properties that
		// are passed only to the movestart handlers.
		var template = {
			altKey:     e.altKey,
			ctrlKey:    e.ctrlKey,
			shiftKey:   e.shiftKey,
			startX:     data.pageX,
			startY:     data.pageY,
			distX:      distX,
			distY:      distY,
			deltaX:     distX,
			deltaY:     distY,
			pageX:      touch.pageX,
			pageY:      touch.pageY,
			velocityX:  distX / time,
			velocityY:  distY / time,
			identifier: data.identifier,
			targetTouches: touches,
			finger: touches ? touches.length : 1,
			enableMove: function() {
				this.moveEnabled = true;
				this.enableMove = noop;
				e.preventDefault();
			}
		};

		// Trigger the movestart event.
		trigger(data.target, 'movestart', template);

		// Unbind handlers that tracked the touch or mouse up till now.
		fn(data);
	}


	// Handlers that control what happens following a movestart

	function activeMousemove(e, data) {
		var timer  = data.timer;

		data.touch = e;
		data.timeStamp = e.timeStamp;
		timer.kick();
	}

	function activeMouseend(e, data) {
		var target = data.target;
		var event  = data.event;
		var timer  = data.timer;

		removeActiveMouse();

		endEvent(target, event, timer, function() {
			// Unbind the click suppressor, waiting until after mouseup
			// has been handled.
			setTimeout(function(){
				off(target, 'click', preventDefault);
			}, 0);
		});
	}

	function removeActiveMouse() {
		off(document, mouseevents.move, activeMousemove);
		off(document, mouseevents.end, activeMouseend);
	}

	function activeTouchmove(e, data) {
		var event = data.event;
		var timer = data.timer;
		var touch = changedTouch(e, event);

		if (!touch) { return; }

		// Stop the interface from gesturing
		e.preventDefault();

		event.targetTouches = e.targetTouches;
		data.touch = touch;
		data.timeStamp = e.timeStamp;

		timer.kick();
	}

	function activeTouchend(e, data) {
		var target = data.target;
		var event  = data.event;
		var timer  = data.timer;
		var touch  = identifiedTouch(e.changedTouches, event.identifier);

		// This isn't the touch you're looking for.
		if (!touch) { return; }

		removeActiveTouch(data);
		endEvent(e.target, event, timer);
	}

	function removeActiveTouch(data) {
		off(document, touchevents.move, data.activeTouchmove);
		off(document, touchevents.end, data.activeTouchend);
	}


	// Logic for triggering move and moveend events

	function updateEvent(event, touch, timeStamp) {
		var time = timeStamp - event.timeStamp;

		event.distX =  touch.pageX - event.startX;
		event.distY =  touch.pageY - event.startY;
		event.deltaX = touch.pageX - event.pageX;
		event.deltaY = touch.pageY - event.pageY;
		
		// Average the velocity of the last few events using a decay
		// curve to even out spurious jumps in values.
		event.velocityX = 0.3 * event.velocityX + 0.7 * event.deltaX / time;
		event.velocityY = 0.3 * event.velocityY + 0.7 * event.deltaY / time;
		event.pageX =  touch.pageX;
		event.pageY =  touch.pageY;
	}

	function endEvent(target, event, timer, fn) {
		timer.end(function(){
			trigger(target, 'moveend', event);
			return fn && fn();
		});
	}


	// Set up the DOM

	function movestart(e) {
		if (e.defaultPrevented) { return; }
		if (!e.moveEnabled) { return; }

		var event = {
			startX:        e.startX,
			startY:        e.startY,
			pageX:         e.pageX,
			pageY:         e.pageY,
			distX:         e.distX,
			distY:         e.distY,
			deltaX:        e.deltaX,
			deltaY:        e.deltaY,
			velocityX:     e.velocityX,
			velocityY:     e.velocityY,
			identifier:    e.identifier,
			targetTouches: e.targetTouches,
			finger:        e.finger
		};

		var data = {
			target:    e.target,
			event:     event,
			timer:     new Timer(update),
			touch:     undefined,
			timeStamp: e.timeStamp
		};

		function update(time) {
			updateEvent(event, data.touch, data.timeStamp);
			trigger(data.target, 'move', event);
		}

		if (e.identifier === undefined) {
			// We're dealing with a mouse event.
			// Stop clicks from propagating during a move
			on(e.target, 'click', preventDefault);
			on(document, mouseevents.move, activeMousemove, data);
			on(document, mouseevents.end, activeMouseend, data);
		}
		else {
			// In order to unbind correct handlers they have to be unique
			data.activeTouchmove = function(e, data) { activeTouchmove(e, data); };
			data.activeTouchend = function(e, data) { activeTouchend(e, data); };

			// We're dealing with a touch.
			on(document, touchevents.move, data.activeTouchmove, data);
			on(document, touchevents.end, data.activeTouchend, data);
		}
	}

	on(document, 'mousedown', mousedown);
	on(document, 'touchstart', touchstart);
	on(document, 'movestart', movestart);


	// jQuery special events
	//
	// jQuery event objects are copies of DOM event objects. They need
	// a little help copying the move properties across.

	if (!window.jQuery) { return; }

	var properties = ("startX startY pageX pageY distX distY deltaX deltaY velocityX velocityY").split(' ');

	function enableMove1(e) { e.enableMove(); }
	function enableMove2(e) { e.enableMove(); }
	function enableMove3(e) { e.enableMove(); }

	function add(handleObj) {
		var handler = handleObj.handler;

		handleObj.handler = function(e) {
			// Copy move properties across from originalEvent
			var property;
			for (property of properties) {
				e[property] = e.originalEvent[property];
			}
			handler.apply(this, arguments);
		};
	}

	jQuery.event.special.movestart = {
		setup: function() {
			// Movestart must be enabled to allow other move events
			on(this, 'movestart', enableMove1);

			// Do listen to DOM events
			return false;
		},

		teardown: function() {
			off(this, 'movestart', enableMove1);
			return false;
		},

		add: add
	};

	jQuery.event.special.move = {
		setup: function() {
			on(this, 'movestart', enableMove2);
			return false;
		},

		teardown: function() {
			off(this, 'movestart', enableMove2);
			return false;
		},

		add: add
	};

	jQuery.event.special.moveend = {
		setup: function() {
			on(this, 'movestart', enableMove3);
			return false;
		},

		teardown: function() {
			off(this, 'movestart', enableMove3);
			return false;
		},

		add: add
	};
});<|MERGE_RESOLUTION|>--- conflicted
+++ resolved
@@ -21,26 +21,14 @@
 // velocityX:
 // velocityY: Average velocity over last few events.
 
-<<<<<<< HEAD
-(function (fn) {
+
+(function(fn) {
 	if (typeof define === 'function' && define.amd) {
-		// AMD. Register as an anonymous module.
-		define([], fn);
+        define([], fn);
+    } else if ((typeof module !== "undefined" && module !== null) && module.exports) {
+        module.exports = fn;
 	} else {
-		// Browser globals
 		fn();
-=======
-
-(function (thisModule) {
-	if (typeof define === 'function' && define.amd) {
-        // AMD. Register as an anonymous module.
-        define(['jquery'], thisModule);
-    } else if ((typeof module !== "undefined" && module !== null) && module.exports) {
-        module.exports = thisModule;
-	} else {
-		// Browser globals
-        thisModule(jQuery);
->>>>>>> 7c9cd0e0
 	}
 })(function(){
 	var assign = Object.assign || window.jQuery && jQuery.extend;
